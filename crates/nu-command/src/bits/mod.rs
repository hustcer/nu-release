mod and;
mod bits_;
mod not;
mod or;
<<<<<<< HEAD
mod rotate_left;
mod rotate_right;
=======
>>>>>>> c1bb71bc
mod shift_left;
mod shift_right;
mod xor;

use nu_protocol::Spanned;

pub use and::SubCommand as BitsAnd;
pub use bits_::Bits;
pub use not::SubCommand as BitsNot;
pub use or::SubCommand as BitsOr;
<<<<<<< HEAD
pub use rotate_left::SubCommand as BitsRotateLeft;
pub use rotate_right::SubCommand as BitsRotateRight;
=======
>>>>>>> c1bb71bc
pub use shift_left::SubCommand as BitsShiftLeft;
pub use shift_right::SubCommand as BitsShiftRight;
pub use xor::SubCommand as BitsXor;

#[derive(Clone, Copy)]
enum NumberBytes {
    One,
    Two,
    Four,
    Eight,
    Auto,
    Invalid,
}

<<<<<<< HEAD
=======
#[derive(Clone, Copy)]
enum InputNumType {
    One,
    Two,
    Four,
    Eight,
    SignedOne,
    SignedTwo,
    SignedFour,
    SignedEight,
}

>>>>>>> c1bb71bc
fn get_number_bytes(number_bytes: &Option<Spanned<String>>) -> NumberBytes {
    match number_bytes.as_ref() {
        None => NumberBytes::Auto,
        Some(size) => match size.item.as_str() {
            "1" => NumberBytes::One,
            "2" => NumberBytes::Two,
            "4" => NumberBytes::Four,
            "8" => NumberBytes::Eight,
            "auto" => NumberBytes::Auto,
            _ => NumberBytes::Invalid,
        },
    }
<<<<<<< HEAD
=======
}

fn get_input_num_type(val: i64, signed: bool, number_size: NumberBytes) -> InputNumType {
    if signed || val < 0 {
        match number_size {
            NumberBytes::One => InputNumType::SignedOne,
            NumberBytes::Two => InputNumType::SignedTwo,
            NumberBytes::Four => InputNumType::SignedFour,
            NumberBytes::Eight => InputNumType::SignedEight,
            NumberBytes::Auto => {
                if val <= 0x7F && val >= -(2i64.pow(7)) {
                    InputNumType::SignedOne
                } else if val <= 0x7FFF && val >= -(2i64.pow(15)) {
                    InputNumType::SignedTwo
                } else if val <= 0x7FFFFFFF && val >= -(2i64.pow(31)) {
                    InputNumType::SignedFour
                } else {
                    InputNumType::SignedEight
                }
            }
            NumberBytes::Invalid => InputNumType::SignedFour,
        }
    } else {
        match number_size {
            NumberBytes::One => InputNumType::One,
            NumberBytes::Two => InputNumType::Two,
            NumberBytes::Four => InputNumType::Four,
            NumberBytes::Eight => InputNumType::Eight,
            NumberBytes::Auto => {
                if val <= 0xFF {
                    InputNumType::One
                } else if val <= 0xFFFF {
                    InputNumType::Two
                } else if val <= 0xFFFFFFFF {
                    InputNumType::Four
                } else {
                    InputNumType::Eight
                }
            }
            NumberBytes::Invalid => InputNumType::Four,
        }
    }
>>>>>>> c1bb71bc
}<|MERGE_RESOLUTION|>--- conflicted
+++ resolved
@@ -2,11 +2,8 @@
 mod bits_;
 mod not;
 mod or;
-<<<<<<< HEAD
 mod rotate_left;
 mod rotate_right;
-=======
->>>>>>> c1bb71bc
 mod shift_left;
 mod shift_right;
 mod xor;
@@ -17,11 +14,8 @@
 pub use bits_::Bits;
 pub use not::SubCommand as BitsNot;
 pub use or::SubCommand as BitsOr;
-<<<<<<< HEAD
 pub use rotate_left::SubCommand as BitsRotateLeft;
 pub use rotate_right::SubCommand as BitsRotateRight;
-=======
->>>>>>> c1bb71bc
 pub use shift_left::SubCommand as BitsShiftLeft;
 pub use shift_right::SubCommand as BitsShiftRight;
 pub use xor::SubCommand as BitsXor;
@@ -36,8 +30,6 @@
     Invalid,
 }
 
-<<<<<<< HEAD
-=======
 #[derive(Clone, Copy)]
 enum InputNumType {
     One,
@@ -50,7 +42,6 @@
     SignedEight,
 }
 
->>>>>>> c1bb71bc
 fn get_number_bytes(number_bytes: &Option<Spanned<String>>) -> NumberBytes {
     match number_bytes.as_ref() {
         None => NumberBytes::Auto,
@@ -63,8 +54,6 @@
             _ => NumberBytes::Invalid,
         },
     }
-<<<<<<< HEAD
-=======
 }
 
 fn get_input_num_type(val: i64, signed: bool, number_size: NumberBytes) -> InputNumType {
@@ -107,5 +96,4 @@
             NumberBytes::Invalid => InputNumType::Four,
         }
     }
->>>>>>> c1bb71bc
 }